// ============================================================================
/// \file inc/potential.h
// ============================================================================
/// \author Jason Sanders
/// \date 2014-2015
/// Institute of Astronomy, University of Cambridge (and University of Oxford)
// ============================================================================

// ============================================================================
// This program is free software: you can redistribute it and/or modify
// it under the terms of the GNU General Public License as published by
// the Free Software Foundation, either version 3 of the License, or
// (at your option) any later version.

// This program is distributed in the hope that it will be useful,
// but WITHOUT ANY WARRANTY; without even the implied warranty of
// MERCHANTABILITY or FITNESS FOR A PARTICULAR PURPOSE.  See the
// GNU General Public License for more details.

// You should have received a copy of the GNU General Public License
// along with this program.  If not, see <http://www.gnu.org/licenses/>.

// ============================================================================
/*! \brief Potential classes
 *
 *  We give a list of the available potentials. Most potentials are
 *  self-documented, in that they contain a string that outputs their info.

 *  1. Potential_JS -- Base class
 *  2. SphericalPotential -- Base spherical class
 *  3. IsochronePotential -- Isochrone spherical potential
 *  4. StackelOblate_PerfectEllipsoid -- axisymmetric oblate Stackel potential perfect ellipsoid
 *  5. StackelTriaxial -- triaxial perfect ellipsoid
 *  6. Logarithmic -- triaxial logarithmic potential
 *  7. PowerLaw -- triaxial power-law potential
 *  8. Isochrone -- triaxial isochrone potential
 *  9. HarmonicOscillator -- triaxial harmonic oscillator
 *  10. Dehnen -- spherical Dehnen potential
 *  11. MiyamotoNagai_JS -- axisymmetric Miyamoto-Nagai potential
 *  11. NFW -- triaxial NFW potential
 *  12. Hernquist -- triaxial Hernquist potential
 *  13. Bulge -- triaxial Jaffe bulge potential
 *  14. GalPot -- wrapper for Torus GalPot potential
 *  15. MultiComponentPotential -- sum of potentials
 *  16. MultiComponentSphericalPotential -- sum of spherical potentials
 *  17. NFWSpherical -- spherical NFW potential
 *  18. HernquistSpherical -- spherical Hernquist potential
 *  19. PowerLawSpherical-- spherical power-law potential
 *  20. BowdenNFW -- flattened NFW from Bowden et al.(2014)
 *  21. WrapperTorusPotential -- wraps potentials from Torus code
 */
//============================================================================

#ifndef POTENTIAL_H
#define POTENTIAL_H

#include <iostream>
#include <vector>
#include <string>
#include <algorithm>
#include <memory>
#include <cmath>
#include "coordsys.h"
#include "coordtransforms.h"
#include "GSLInterface/GSLInterface.h"
<<<<<<< HEAD
=======

>>>>>>> 0c2ecfce
#ifdef TORUS
#include "falPot.h"
#include "Torus.h"
#endif

//============================================================================
/// General base class for Potential_JS
//============================================================================
class Potential_JS{
	public:
		inline virtual std::string name(void) const{
			return "You haven't written a description of this potential"; }
		inline virtual std::string params(void) const{ return "No param list"; }

		inline virtual double Phi(const VecDoub& x){
			/* potential at Cartesian x 				 */
			/* -- to be overridden by derived classes -- */
			return 0.;
		}
		inline virtual VecDoub Forces(const VecDoub& x){
			/* forces at Cartesian x 					 */
			/* -- to be overridden by derived classes -- */
			return VecDoub(0.);
		}
		inline virtual double density(const VecDoub& x){
			/* density at Cartesian x 		   			 */
			/* -- to be overridden by derived classes -- */
			return 0.;
		}
		inline virtual double Vc(double R){
			/* circular velocity  at polar R 			*/
			/* -- to be overridden by derived classes -- */
			return 0.;
		}
		inline double Mass(double r){
			/* returns mass in spherical r*/
			return r*r*(-Forces({r,0.,0.})[0])/conv::G;
		}
		inline double H(const VecDoub& xv){
			/* returns Hamiltonian at Cartesian (x,v) */
			assert(xv.size()>=6);
			VecDoub x = {xv[0],xv[1],xv[2]};
			return 0.5*(xv[3]*xv[3]+xv[4]*xv[4]+xv[5]*xv[5])+Phi(x);
		}
		inline double L(const VecDoub& xv){
			/* returns ang mom at Cartesian (x,v) */
			assert(xv.size()>=6);
			double Lx = xv[1]*xv[5]-xv[2]*xv[4];
			double Ly = xv[2]*xv[3]-xv[0]*xv[5];
			double Lz = xv[0]*xv[4]-xv[1]*xv[3];
			return sqrt(Lx*Lx+Ly*Ly+Lz*Lz);
		}
		inline VecDoub Lvec(const VecDoub& xv){
			/* returns ang mom at Cartesian (x,v) */
			assert(xv.size()>=6);
			return {xv[1]*xv[5]-xv[2]*xv[4],
					xv[2]*xv[3]-xv[0]*xv[5],
					xv[0]*xv[4]-xv[1]*xv[3]};
		}
		inline double Lz(const VecDoub& xv){
			assert(xv.size()>=6);
			/* returns z-component of angular momentum at Cartesian (x,v) */
			return xv[0]*xv[4]-xv[1]*xv[3];
		}
		inline virtual VecDoub freqs(double R){
			/* epicyclic frequencies at cylindrical R 	 */
			/* -- to be overridden by derived classes -- */
			std::cerr<<"Epicyclic frequency routine not written\n";
			return {0.,0.,0.};
		}
		VecDoub dPhidRdz(const VecDoub& Rz);
			// returns second derivative of potential wrt R and z
			// assumes axisymmetry -- takes VecDoub Rz = {R,z}
			// returns (dP/dRdR, dPdRdz, dPdzdz)
		double DeltaGuess(const VecDoub& x);

        const double Phi_max(double a = 1e5){
        	return Phi({a,a,a});
        }
        inline double E_circ(double R){
            return -Forces({R,0.,0.})[0]*.5*R+Phi({R,0.,0.});
        }
        inline double L_circ(double R){
			return sqrt(R*-Forces({R,0.,0.})[0])*R;
		}
        double R_E(double E,double r = -1.);
        double L_E(double E);
        double R_E(const VecDoub &x);
        double R_L(double E,double r = -1.);
        double R_L(const VecDoub &x);
        double L_E(const VecDoub &x);
        double torb(const VecDoub &x);
        double find_potential_intercept(double Phi0, int direction,double xmin,double xmax);
        VecDoub potential_flattening(double x){
        	return {
        		find_potential_intercept(Phi({x,1e-5,1e-5}),1,x/10.,x*2.)/x,
        		find_potential_intercept(Phi({x,1e-5,1e-5}),2,x/10.,x*2.)/x};
        }
        double Lzmax(double E,double RC);
};

class SphericalPotential: virtual public Potential_JS{
	private:
	public:
		inline virtual double Phi_r(double r){
			return 0.;
		}
		inline virtual double dPhi_r(double r){
			return 0.;
		}
		double Phi(const VecDoub& x){
			double r = x[0]*x[0]+x[1]*x[1]+x[2]*x[2];
			return Phi_r(sqrt(r));
		}
		VecDoub Forces(const VecDoub& x){
			double r = sqrt(x[0]*x[0]+x[1]*x[1]+x[2]*x[2]);
			double dP = dPhi_r(r)/r;
			return {-x[0]*dP,-x[1]*dP,-x[2]*dP};
		}
};

class IsochronePotential: public SphericalPotential{
	private:
		const std::string desc =
		"Isochrone potential (spherical):\n\tPhi(r) = -frac{GM}{b+sqrt(b^2+r^2}	\n\tTakes two parameters:\n\t\tG*mass: GM and the scale radius: b ";
		double GM, b;
	public:
		IsochronePotential(double GM, double b): GM(GM),b(b){};
		inline std::string name(void) const {return desc;}
		inline std::string params(void) const {
			return "GM = "+std::to_string(GM)+", b = "+std::to_string(b);
		}
		double Phi_r(double r){
			return -GM/(b+sqrt(b*b+r*r));
		}
		double dPhi_r(double r){
			double t = (b+sqrt(b*b+r*r));
			return GM*r/t/t/sqrt(b*b+r*r);
		}
		double JR(const VecDoub& x){
        	double E=H(x);
        	if(E>0.)
        	    return std::numeric_limits<double>::infinity();
        	double LL=L(x);
        	return GM/sqrt(-2*E)-0.5*(LL+sqrt(LL*LL+4.*GM*b));
		}
		VecDoub Actions(const VecDoub& x){
			return {JR(x),Lz(x),L(x)-fabs(Lz(x))};
		}
		VecDoub Omega(const VecDoub& x){
			double LL = L(x);
			double Omegar=pow(-2*H(x),1.5)/GM;
        	double Omegap=0.5*Omegar*(1.+LL/sqrt(LL*LL+4*GM*b));
        	return {Omegar,Omegap};
		}
		VecDoub Hessian(const VecDoub& x){
			VecDoub Om = Omega(x);
			double D_rr,D_rp,D_pp;
			double LL = L(x);
       		D_rr=-Om[0]*3.*sqrt(-2*H(x))/GM;
       		D_rp=D_rr*Om[1]/Om[0];
       		D_pp=Om[0]*2*GM*b*pow(LL*LL+4*GM*b,-1.5)
       				+0.5*(1+LL/sqrt(LL*LL+4*GM*b))*D_rp;
       		return {D_rr,D_rp,D_pp};
		}
};

//============================================================================
/// Axisymmetric Stackel potential with perfect ellipsoidal density
///
/// Requires an prolate spheroidal coordinate system instance
//============================================================================
class StackelOblate_PerfectEllipsoid: public Potential_JS{
	private:
		const std::string desc =
		"Axisymmetric oblate perfect ellipsoid.\nThis potential is of St\"ackel form and is most simply defined by its density:\n\trho(R,z) = -frac{rho0}{1+m^2}^2\n\tm^2 = (R/a)^2+(z/b)^2\n\tTakes two parameters:\t	the central density: rho0 and the parameter alpha such that ... hmm   ";
		std::unique_ptr<ProlateSpheroidCoordSys> CS;
		double Const;
	public:
		StackelOblate_PerfectEllipsoid(double Rho0, double alpha)
		 :CS(new ProlateSpheroidCoordSys(alpha)),
		  Const(2.*PI*conv::G*Rho0*(-CS->alpha())){}
		StackelOblate_PerfectEllipsoid(const StackelOblate_PerfectEllipsoid& s):
			CS(new ProlateSpheroidCoordSys(*s.CS)),Const(s.Const){}
		inline std::string name(void) const {return desc;}
		inline double alpha(){return CS->alpha();}
		inline void newalpha(double alp){CS->newalpha(alp);}
		inline double gamma(){return CS->gamma();}
		virtual double G(double tau);
		virtual double GPrime(double tau);
		virtual double BigFPrime(double t){std::cerr<<"NOT WRITTEN"<<std::endl; return 0.;}
		VecDoub Vderivs(const VecDoub& tau);
		inline VecDoub x2tau(VecDoub x){return CS->x2tau(x);}
		inline VecDoub xv2tau(VecDoub x){return CS->xv2tau(x);}
		inline VecDoub tau2x(VecDoub x){return CS->tau2x(x);}
		double Phi(const VecDoub& x);
		VecDoub Forces(const VecDoub& x);
		double Phi_tau(const VecDoub& tau);
		VecDoub x2ints(const VecDoub& x, VecDoub *tau = NULL);
};

//============================================================================
///
///	Triaxial Stackel potential with perfect ellipsoidal density
///
///	Requires a confocal ellipsoidal coordinate system instance
///
//============================================================================
class StackelTriaxial: public Potential_JS{
	private:
		std::unique_ptr<ConfocalEllipsoidalCoordSys> CS;
		double a, b, c, Const;
		//, l, Flm, Elm, sinm;
		VecDoub Vderivs(const VecDoub& tau);
	public:
		StackelTriaxial(double Rho0, double alpha, double beta)
			:CS(new ConfocalEllipsoidalCoordSys(alpha,beta)),
			 a(sqrt(-CS->alpha())),
			 b(sqrt(-CS->beta())),
			 c(sqrt(-CS->gamma())),
			// l = acos(c/a);double sinL = (1-(c/a)*(c/a));
			// sinm = sqrt((1.-(b/a)*(b/a))/sinL);
			// Flm = ellint_first(l,sinm);
			// Elm = ellint_second(l,sinm);
			 Const(2.*PI*conv::G*Rho0*a*b*c*c){}
			// std::cout<<(-Const/a/a/sinL/sinm/sinm/3.*((1-sinm*sinm)*Flm+(2.*sinm*sinm-1.)*Elm-b*sinm*sinm/a*sqrt(sinL)*cos(l)))
			// 	<<" "<<-Const/a/a/sinL/sinm/sinm/(1-sinm*sinm)*(Elm-(1-sinm*sinm)*Flm-c*sinm*sinm*sin(l)/b)
			// 	<<" "<<-Const*0.5/a/a/3./sinL/(1-sinm*sinm)*(-(1-sinm*sinm)*Flm+(2.*(1-sinm*sinm)-1)*Elm+b*sin(l)*(b*b/c/c-(1-sinm*sinm))/c)<<std::endl;
		// virtual ~StackelTriaxial(){delete CS;}
		StackelTriaxial(const StackelTriaxial& s):
			CS(new ConfocalEllipsoidalCoordSys(*s.CS)),a(s.a),b(s.b),c(s.c),Const(s.Const){}
		inline double alpha(){return CS->alpha();}
		inline double beta(){return CS->beta();}
		inline double gamma(){return CS->gamma();}
		double G(double tau);
		double GPrime(double tau);
		inline VecDoub x2tau(VecDoub x){return CS->x2tau(x);}
		inline VecDoub xv2tau(VecDoub x){return CS->xv2tau(x);}
		double Phi(const VecDoub& x);
		VecDoub Forces(const VecDoub& x);
		double Phi_tau(const VecDoub& tau);
		VecDoub tau2ints(const VecDoub& tau);
};

//============================================================================
///
///	Triaxial logarithmic potential
///
///	Phi = Vc^2/2 log(x^2+y^2/q1^2+z^2/q2^2)
///
//============================================================================
class Logarithmic: public Potential_JS{
	private:
		double Vc2, q1, q2, Phi0;
		const std::string desc =
		"Logarithmic potential:Phi ="
			"(1/2)V_c^2\\log(x^2+(y/qy)^2+(z/qz)^2)"
		"\n\tTakes three parameters:\n\t\t"
		"circular velocity: VC, and the axis ratios q_y, q_z";
	public:
		Logarithmic(double VC, double P, double Q): Vc2(VC*VC), q1(P*P),q2(Q*Q){Phi0=0.;Phi0=Phi({1e10,1e10,1e10});}
		inline std::string params(void) const {
			return "V_c^2 = "+std::to_string(Vc2)+
				   ", q_y^2 = "+std::to_string(q1)+
				   ", q_z^2 = "+std::to_string(q2);
		}
		double Phi(const VecDoub& x);
		VecDoub Forces(const VecDoub& x);
};

//============================================================================
///
///	Triaxial power-law potential
///
///	Phi = -G M/(x^2+y^2/q1^2+z^2/q2^2)^{k/2}
///
//============================================================================
class PowerLaw: public Potential_JS{
	protected:
		double GM, k, q1, q2;
		const std::string desc =
		"Power-law potential:Phi ="
			"-GM/(x^2+y^2/q_y^2+z^2/q_z^2)^k"
		"\n\tTakes four parameters:\n\t\t"
		"G*mass: GM, the power: k and the axis ratios q_y, q_z";
	public:
		PowerLaw(double GM, double k, double P=1., double Q=1.): GM(GM), k(k),q1(P*P),q2(Q*Q){}
		inline std::string name(void) const {return desc;}
		inline std::string params(void) const {
			return "GM = "+std::to_string(GM)+", k = "+std::to_string(k)+
				   ", q_y^2 = "+std::to_string(q1)+", q_z^2 = "+std::to_string(q2);
		}
		inline void set(VecDoub pars){
			GM=pars[0];
			if(pars.size()>1) k=pars[1];
			if(pars.size()>2){ q1=pars[2];q2=pars[3];}
		}
		double Phi(const VecDoub& x);
		VecDoub Forces(const VecDoub& x);
		double density(double r);
};
//============================================================================
///
///	Triaxial isochrone potential
///
///	Phi = -G M/(b+sqrt(b^2+x^2+y^2/q1^2+z^2/q2^2))
///
//============================================================================
class Isochrone: public Potential_JS{
	protected:
		double GM, b, q1, q2;
		const std::string desc =
		"Isochrone potential:Phi ="
			"-GM/(b+\\sqrt{b^2+r^2}) where r^2 = (x^2+y^2/q_y^2+z^2/q_z^2)"
		"\n\tTakes four parameters:\n\t\t"
		"G*mass: GM, the scale: b and the axis ratios q_y, q_z";
	public:
		Isochrone(double GM, double b, double P=1., double Q=1.): GM(GM), b(b),q1(P*P),q2(Q*Q){}
		inline std::string name(void) const {return desc;}
		inline std::string params(void) const {
			return "GM = "+std::to_string(GM)+", b = "+std::to_string(b)+
				   ", q_y^2 = "+std::to_string(q1)+", q_z^2 = "+std::to_string(q2);
		}
		inline void set(VecDoub pars){
			GM=pars[0];
			if(pars.size()>1) b=pars[1];
			if(pars.size()>2){ q1=pars[2];q2=pars[3];}
		}
		double Phi(const VecDoub& x);
		VecDoub Forces(const VecDoub& x);
		double density(double r);
};

//============================================================================
///
///	Triaxial harmonic oscillator potential
///
///	Phi = .5*Om_i x_i x_i
///
//============================================================================
class HarmonicOscillator: public Potential_JS{
	protected:
		VecDoub Om;
		const std::string desc =
		"Triaxial harmonic oscillator potential:Phi ="
			"\\sum_i .5*\\omega_i x_i x_i"
		"\n\tTakes one parameter: a vector of the frequencies Om";
	public:
		HarmonicOscillator(VecDoub Om): Om(Om){}
		inline std::string name(void) const {return desc;}
		inline std::string params(void) const {
			std::string om = "\\omega_i = (";
			for(auto i:Om)om+=std::to_string(i)+","; om+=")";
			return om;
		}
		HarmonicOscillator(double Omx,double Omy,double Omz)
			:Om(VecDoub({Omx,Omy,Omz})){}
		double Phi(const VecDoub &x);
		VecDoub Forces(const VecDoub &x);
};

//============================================================================
///
///	Spherical Dehnen potential
///
///	rho = rhoS*pow(r,-gamma)*pow(1+pow(r,1./alpha),alpha*(beta-gamma))
///
//============================================================================
class Dehnen: public Potential_JS{
	private:
		double rhoS, alpha, beta, gamma, rs;
	public:
		Dehnen(double rhoS, double alpha, double beta, double gamma, double rs)
			: rhoS(rhoS), alpha(alpha),beta(beta), gamma(gamma), rs(rs){}
		double Phi(const VecDoub& x);
		VecDoub Forces(const VecDoub& x);
		double Density(const VecDoub& x);
		double TotalMass(void);
};

//============================================================================
///
///	Axisymmetric Miyamoto-Nagai potential
///
///	Phi = -GM/sqrt(R^2+(A+sqrt(z^2+b^2))^2)
///
//============================================================================
class MiyamotoNagai_JS: public Potential_JS{
	private:
		double GM, A, Bq;
	public:
		MiyamotoNagai_JS(double gm, double a, double b)
			: GM(gm), A(a), Bq(b*b){}
		double Phi(const VecDoub& x);
		double Vc(double R);
		VecDoub Forces(const VecDoub& x);
};

//============================================================================
///
///	## Triaxial NFW potential
///		rs is the scale radius
///		GM is G times the mass M
///		qy and qz are the y and z flattenings respectively
///
///	 \f[\Phi = \frac{-GM}{\sqrt{x^2+y^2/q_y^2+z^2/q_z^2}}
///		\log\Big(1+\frac{\sqrt{x^2+y^2/q_y^2+z^2/q_z^2}}{R_s}\Big)\f]
///
//============================================================================
class NFW: public Potential_JS{
	private:
		const std::string desc =
		"NFW potential:Phi ="
			"-GM/sqrt{x^2+y^2/q_y^2+z^2/q_z^2}"
			"log(1+sqrt{x^2+y^2/q_y^2+z^2/q_z^2}/R_s)"
		"\n\tTakes four parameters:\n\t\tG*mass: GM, the scale radius: rs and the axis ratios q_y, q_z";
		double GM, rs, q1, q2;
	public:
		NFW(double gm, double RS, double qy, double qz): GM(gm), rs(RS), q1(qy*qy), q2(qz*qz){}
		inline std::string name(void) const {return desc;}
		inline std::string params(void) const {
			return "GM = "+std::to_string(GM)+", R_s = "+std::to_string(rs)+
				   ", q_y = "+std::to_string(q1)+", q_z = "+std::to_string(q2);
		}
		double Phi(const VecDoub& x);
		VecDoub Forces(const VecDoub& x);
		double density(const VecDoub& x);
};

//============================================================================
///
///	## Triaxial Hernquist potential
///		rs is the scale radius
///		GM is G times the mass M
///		qy and qz are the y and z flattenings respectively
///
///	 \f[\Phi = \frac{-GM}{\sqrt{x^2+y^2/q_y^2+z^2/q_z^2}+R_s}\f]
///
//============================================================================
class Hernquist: public Potential_JS{
	private:
		const std::string desc =
		"Hernquist potential:Phi ="
			"-GM/(sqrt{x^2+y^2/q_y^2+z^2/q_z^2}+R_s)"
		"\n\tTakes four parameters:\n\t\tG*mass: GM, the scale radius: rs and the axis ratios q_y, q_z";
		double GM, rs, q1, q2;
	public:
		Hernquist(double gm, double RS, double qy, double qz): GM(gm), rs(RS), q1(qy*qy), q2(qz*qz){}
		inline std::string name(void) const {return desc;}
		inline std::string params(void) const {
			return "GM = "+std::to_string(GM)+", R_s = "+std::to_string(rs)+
				   ", q_y = "+std::to_string(q1)+", q_z = "+std::to_string(q2);
		}
		double Phi(const VecDoub& x);
		VecDoub Forces(const VecDoub& x);
};

//============================================================================
/// Triaxial Jaffe bulge potential
//============================================================================
class Bulge: public Potential_JS{
	private:
		const std::string desc =
		"Bulge potential:Phi ="
			"GM/b_bulge*log(r/(r+b_bulge))"
		"\n\tTakes four parameters:\n\t\tG*mass: GM, the scale radius: b_bulge and the axis ratios q_y, q_z";
		double b_bulge, GM, q1, q2;
	public:
		Bulge(double b_bulge, double gm, double qy, double qz): b_bulge(b_bulge), GM(gm), q1(qy*qy), q2(qz*qz){}
		double Phi(const VecDoub& x);
		VecDoub Forces(const VecDoub& x);
};
<<<<<<< HEAD
=======

>>>>>>> 0c2ecfce
#ifdef TORUS
//============================================================================
/// Wrapper for potentials produced by the GalPot code
//============================================================================
class GalPot: virtual public Potential_JS{
	private:
		GalaxyPotential *PhiWD;
	public:
		GalPot(std::string TpotFile);
		inline std::string name(void) const{
			return "Galaxy Potential";
		}
		inline std::string params(void) const {
			std::ostringstream stream;
			PhiWD->DescribePot(stream);
			return stream.str()+" and mass at 100 kpc "
					+std::to_string(PhiWD->Mass(100.));
		}
		double Phi(const VecDoub& x);
		VecDoub Forces(const VecDoub& x);
		double Vc(double R);
		VecDoub freqs(double R);
		GalaxyPotential *PWD(){return PhiWD;}
};
#endif
//============================================================================

//============================================================================
/// Multicomponent potential
// //============================================================================
template<class P>
class MultiComponentPotential: public Potential_JS{
	private:
		std::vector<P*> multicomponents;
	public:
		MultiComponentPotential(std::vector<P*> multicomponents):multicomponents(multicomponents){};
		virtual ~MultiComponentPotential(void){};
		inline int ncompts(){return multicomponents.size();}
		double Phi(const VecDoub& x){
			double p = 0.;
			for(auto i: multicomponents)
				p+=i->Phi(x);
			return p;
		}
		VecDoub Forces(const VecDoub& x){
			VecDoub p(3,0);
			for(auto i: multicomponents) p=p+i->Forces(x);
			return p;
		}
};

template<class P>
class MultiComponentSphericalPotential: public SphericalPotential{
	private:
		std::vector<P*> multicomponents;
	public:
		MultiComponentSphericalPotential(std::vector<P*> multicomponents):multicomponents(multicomponents){};
		virtual ~MultiComponentSphericalPotential(void){};
		inline int ncompts(){return multicomponents.size();}
		double Phi_r(double r){
			double p = 0.;
			for(auto i: multicomponents)
				p+=i->Phi_r(r);
			return p;
		}
		double dPhi_r(double r){
			double p=0.;
			for(auto i: multicomponents)
				p+=i->dPhi_r(r);
			return p;
		}
};


//============================================================================

class AndreasPotential: public Potential_JS{
private:
	Bulge *bulge;
	MiyamotoNagai_JS *disc;
	NFW *halo;
	MultiComponentPotential<Potential_JS> *MC;
	const double Grav = 4.300918e-6;
public:
	AndreasPotential(NFW *H, Bulge *B = 0, MiyamotoNagai_JS *D = 0){
		std::cerr<<"NEED TO SET THE UNITS TO KPC_KMS_MSUN\n";
		if(B) bulge = B;
		else bulge = new Bulge(0.7,3.4e10*Grav,1.,1.);
		if(D) disc = D;
		else disc = new MiyamotoNagai_JS(1e11*Grav,6.5,0.26);
		if(H) halo = H;
		else halo = new NFW(Grav*1.81194e12,32.26,1.,0.8140);
		MC = new MultiComponentPotential<Potential_JS>({bulge,disc,halo});
	}
	double Phi(const VecDoub &x){return MC->Phi(x);}
	VecDoub Forces(const VecDoub &x){ return MC->Forces(x);}
	VecDoub NFWForces(const VecDoub &x){ return bulge->Forces(x);}
	VecDoub DiscForces(const VecDoub &x){ return halo->Forces(x);}
	VecDoub BulgeForces(const VecDoub &x){ return disc->Forces(x);}
};

class NFWSpherical: public SphericalPotential{
	private:
		const std::string desc =
		"Spherical NFW potential:Phi ="
			"-GM/r log(1+r/r_s)"
		"\n\tTakes two parameters:\n\t\tG*mass: GM and the scale radius: r_s";

		double GM, rs;
	public:
		NFWSpherical(double GM, double rs): GM(GM),rs(rs){}
		inline std::string name(void) const {return desc;}
		inline std::string params(void) const {
			return "GM = "+std::to_string(GM)+", r_s = "+std::to_string(rs);
		}
		inline double Phi_r(double r) {return -GM*log(1.+r/rs)/r;}
		inline double dPhi_r(double r){return GM*(log(1.+r/rs)/r-1./rs/(1.+r/rs))/r;}
};


class HernquistSpherical: public SphericalPotential{
	private:
		const std::string desc =
		"Spherical Hernquist potential:Phi ="
			"-GM/(r_s+r)"
		"\n\tTakes two parameters:\n\t\tG*mass: GM and the scale radius: r_s";
		double GM, rs;
	public:
		HernquistSpherical(double GM, double rs): GM(GM),rs(rs){}
		inline std::string name(void) const {return desc;}
		inline std::string params(void) const {
			return "GM = "+std::to_string(GM)+", r_s = "+std::to_string(rs);
		}
		inline double Phi_r(double r) {return -GM/(rs+r);}
		inline double dPhi_r(double r){return GM/(rs+r)/(rs+r);}
};


class PowerLawSpherical: public SphericalPotential{
	private:
		double GM, k;
		const std::string desc =
		"Power-law spherical potential:Phi ="
			"-GM/r^k"
		"\n\tTakes two parameters:\n\t\t"
		"G*mass: GM, the power: k";
	public:
		PowerLawSpherical(double GM, double k): GM(GM),k(k){}
		inline std::string name(void) const {return desc;}
		inline std::string params(void) const {
			return "GM = "+std::to_string(GM)+", k = "+std::to_string(k);
		}
		inline double Phi_r(double r) {return -GM*pow(r,-k);}
		inline double dPhi_r(double r){return k*GM*pow(r,-k-1);}
};

class BowdenNFW: public Potential_JS{
private:
	double rho0, rs, q0, qinf, p0, pinf;
	double rho1, rho2, r1,r2;
	const std::string desc =
	"Triaxial NFW from Bowden, Evans & Belokurov (2014)\n"
	"\tTakes 6 parameters: the usual central density (rho0) and scale (rs),"
	"and the z and y flattenings at zero(q0,p0) and inf(qinf,pinf)";
public:
	BowdenNFW(double rho00,double rs,double q0=1.,double qinf=1.,double p0=1.,double pinf=1.):rho0(rho00),rs(rs),q0(q0),qinf(qinf),p0(p0),pinf(pinf){
		double pinf3=pinf*pinf*pinf, qinf3=qinf*qinf*qinf;
		double pinf32qinf3=1+pinf3-2.*qinf3;
		double pinf3qinf3=1+pinf3+qinf3;
		rho0*=rs*rs*rs;
		r1 = rs*sqrt(2./3.*(1+p0+q0)*pinf32qinf3/(1+p0-2*q0)/pinf3qinf3);
		r2 = rs*sqrt(2./3.*(1+p0+q0)*(1+pinf3)/(1-p0)/pinf3qinf3);
		rho1 = rho0/12.*pinf32qinf3/pinf3qinf3;
		rho2 = rho0/4.*(1-pinf3)/pinf3qinf3;
	}
	inline std::string name(void) const {return desc;}
	inline std::string params(void) const {
		return "rho0 = "+std::to_string(rho0/pow(rs,3))+", rs = "+std::to_string(rs)+
		", q0 = "+std::to_string(q0)+", qinf = "+std::to_string(qinf)+
		", p0 = "+std::to_string(rho0)+", pinf = "+std::to_string(pinf);
	}
	double Phi(const VecDoub& x);
	VecDoub Forces(const VecDoub& x);
};

#ifdef TORUS
template<class c>
void vec2torus(VecDoub a, c &C){
	C[0]=a[0];C[2]=a[1];C[1]=a[2];
}

VecDoub torusPSPT2cartvec(PSPT FF);

class WrapperTorusPotential: public Potential{
	private:
	Potential_JS *Pot;
	public:
	WrapperTorusPotential(Potential_JS *pot):Pot(pot){}
	double operator()(const double R, const double z) const;
	double operator()(const double R, const double z, double& dPdR, double& dPdz) const;
    Frequencies KapNuOm(            // returns kappa,nu,Om
                const double R) const;  // given R at z=0
    double RfromLc(const double L_in, double* dR=0) const;
    double LfromRc(const double R, double* dR=0) const;

};
<<<<<<< HEAD

#endif

#ifdef GALPY
#include <galpy_potentials.h>

/*! Galpy wrapper -- adapted from Bovy */
class galpyPotential_JS : public Potential_JS {
	int nargs;
	struct potentialArg * potentialArgs;
	void  error(const char*) const;
	public:
		galpyPotential(int,struct potentialArg *);
		double Phi(const VecDoub& x);
		VecDoub Forces(const VecDoub& x);
};

inline galpyPotential::galpyPotential(int na,
				      struct potentialArg * inPotentialArgs) :
		      nargs(na), potentialArgs(inPotentialArgs)
{
parse_actionAngleArgs(nargs,potentialArgs,pot_type,pot_args,false);
}
=======
>>>>>>> 0c2ecfce
#endif
// potential.h
#endif<|MERGE_RESOLUTION|>--- conflicted
+++ resolved
@@ -63,10 +63,7 @@
 #include "coordsys.h"
 #include "coordtransforms.h"
 #include "GSLInterface/GSLInterface.h"
-<<<<<<< HEAD
-=======
-
->>>>>>> 0c2ecfce
+
 #ifdef TORUS
 #include "falPot.h"
 #include "Torus.h"
@@ -539,10 +536,7 @@
 		double Phi(const VecDoub& x);
 		VecDoub Forces(const VecDoub& x);
 };
-<<<<<<< HEAD
-=======
-
->>>>>>> 0c2ecfce
+
 #ifdef TORUS
 //============================================================================
 /// Wrapper for potentials produced by the GalPot code
@@ -748,8 +742,6 @@
     double RfromLc(const double L_in, double* dR=0) const;
     double LfromRc(const double R, double* dR=0) const;
 
-};
-<<<<<<< HEAD
 
 #endif
 
@@ -773,8 +765,6 @@
 {
 parse_actionAngleArgs(nargs,potentialArgs,pot_type,pot_args,false);
 }
-=======
->>>>>>> 0c2ecfce
 #endif
 // potential.h
 #endif