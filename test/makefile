
# Makefile for aa

#------------------------------------------------------
include ../Makefile.inc
#------------------------------------------------------

SRC = src/
POT = pot/
OBJ = obj/
FALCONOBJ=$(OBJ)falcONobj/
#------------------------------------------------------
# Set paths to other code

GENERALPATH = ../general/
CTPATH = $(GENERALPATH)coordtransforms/
NEMOPATH = /data/jls/nemo/
FALCONPATH = $(NEMOPATH)usr/dehnen/falcON.P/
POTPATH = ../pot/

GNUPLOTLIBPATH = $(GENERALPATH)gnuplot
NUMRECLIBPATH = $(GENERALPATH)jamestools/numrec/
JAMESLIBPATH = $(GENERALPATH)jamestools/jamestools/
POTLIBPATH = ../pot/

<<<<<<< HEAD
=======
ifeq ($(TORUS), 1)
	TORUSINCPATH = -I$(TORUSPATH)src/ -I$(TORUSPATH)src/utils/ -I$(TORUSPATH)src/pot
	TORUSLIBPATH = -L$(TORUSPATH)obj/ -L$(TORUSPATH)WDlib/obj/ -L$(EBFPATH)lib/
	TORUSLIBS = -lTorus -lOther -lPot -lWD -lebf_cpp
else
	TORUSINCPATH =
	TORUSLIBPATH =
	TORUSLIBS =
endif

ifeq ($(LAPACK), 1)
	LAPACKPATH=$(LAPACKPATH)
	LAPACKLIBS=-llapack -lblas
else
	LAPACKLIBPATH=
	LAPACKLIBS=
endif

>>>>>>> 4f3967db
CUBALIBPATH = -L$(GENERALPATH)cuba
CUBA = $(CUBALIBPATH) -lcuba

#------------------------------------------------------
# Set include and library paths

INC = -I../../ -I../ -Iinc/ $(TORUSINCPATH) -I$(PYTHONINCPATH) -I$(BOOSTINCPATH) -I$(GENERALPATH) -I$(GSLPATH)include/ -I$(POTPATH)inc/ -I$(CTPATH)inc/

LIBPATHS =
 # -Wl,-R$(GENERALPATH) -Wl,-R$(NUMRECLIBPATH) -Wl,-R$(JAMESLIBPATH)\
		   # -Wl,-R$(CUBALIBPATH) -Wl,-R$(GNUPLOTLIBPATH) -Wl,-R$(TORUSLIBPATH)\
		   # -Wl,-R$(GSLPATH)lib/ -Wl,-R$(POTLIBPATH) -Wl,-R$(CTPATH)

LIB = $(LIBPATHS) -L../aa/lib/ -L$(GENERALPATH) -L$(NUMRECLIBPATH) -L$(JAMESLIBPATH) \
	$(CUBALIBPATH)\
	  -L$(GNUPLOTLIBPATH) $(TORUSLIBPATH) -L$(GSLPATH)lib/ -L$(POTLIBPATH)\
	  -L$(CTPATH) -laa -lpot_js -lcoords \
<<<<<<< HEAD
	  -lpress_cp $(TORUSLIBS) -lplot -lgsl -lgslcblas -lm $(EXTRACLIB) -L$(LAPACKPATH) $(LAPACKLIBS) -ljamestools
=======
	  -lpress_cp  $(TORUSLIBPATH) $(TORUSLIBS) -lplot -lgsl -lgslcblas -lm $(EXTRACLIB) -L$(LAPACKPATH) $(LAPACKLIBS) -ljamestools
>>>>>>> 4f3967db
BOOSTLIB = -lboost_python -lpython2.7
LIBPY = $(PYTHONLIBPATH) $(BOOSTLIBPATH) $(BOOSTLIB)

#------------------------------------------------------
# Additional stuff for falcON programs

FALCONINC = -I$(FALCONPATH)inc/ -I$(FALCONPATH)inc/public/ -I$(FALCONPATH)utils/inc/ -I$(NEMOPATH)inc/ -I$(NEMOPATH)inc/max/ -I$(NEMOPATH)lib/ -DfalcON_SINGLE -DfalcON_NEMO -DfalcON_PROPER

FALCONLIB = -L$(FALCONPATH)lib/ -lfalcON.P -L$(FALCONPATH)utils/lib/ -lWDutils -L$(NEMOPATH)lib/ -lnemo++ -lnemo -DfalcON_SINGLE -DfalcON_NEMO -DfalcON_PROPER

#------------------------------------------------------
# Set files

LIBRARY = libaa.so

OBJECTS = $(OBJ)debug.o $(OBJ)spherical_aa.o $(OBJ)stackel_aa.o  $(OBJ)get_closed_Rz.o $(OBJ)uv_orb.o $(OBJ)lmn_orb_ELLz.o $(OBJ)lmn_orb.o $(OBJ)it_torus.o $(OBJ)stackel_fit.o $(OBJ)analytic_aa.o $(OBJ)genfunc_aa.o $(OBJ)adiabatic_aa.o $(OBJ)tables_aa.o

HEADERS = $(wildcard inc/*.h)

GTESTINC=$(GTESTPATH)/include/
GTESTLIB=$(GTESTPATH)/lib/.libs/

#------------------------------------------------------

default: all

all: tests.exe

forceall: clean all

#------------------------------------------------------

$(OBJ)%.o : %.cpp ${HEADERS}
	$(CCOMPILER) $(OPTS) -c $< -o $@ $(INC) -I$(GTESTINC) $(TORUSFLAG) $(LAPACKFLAG)

#------------------------------------------------------

## TESTS

tests.exe: $(OBJ)test.o
<<<<<<< HEAD
	$(CCOMPILER) $(OPTS) -o tests.exe $(OBJ)test.o $(LIB) $(CUBA) -L$(GTESTLIB) -lgtest
	# -Wl,-R,$(GTESTLIB)
=======
	$(CCOMPILER) $(OPTS) -o tests.exe $(OBJ)test.o $(LIB) $(LIBPY) $(CUBA) -L../ -L$(GTESTLIB) -lgtest -Wl,-R,$(GTESTLIB) $(TORUSFLAG) $(LAPACKFLAG)
>>>>>>> 4f3967db

.PHONY: clean
clean:
	rm -rf obj/*.o; rm -rf *.so; rm -rf *.exe<|MERGE_RESOLUTION|>--- conflicted
+++ resolved
@@ -23,27 +23,6 @@
 JAMESLIBPATH = $(GENERALPATH)jamestools/jamestools/
 POTLIBPATH = ../pot/
 
-<<<<<<< HEAD
-=======
-ifeq ($(TORUS), 1)
-	TORUSINCPATH = -I$(TORUSPATH)src/ -I$(TORUSPATH)src/utils/ -I$(TORUSPATH)src/pot
-	TORUSLIBPATH = -L$(TORUSPATH)obj/ -L$(TORUSPATH)WDlib/obj/ -L$(EBFPATH)lib/
-	TORUSLIBS = -lTorus -lOther -lPot -lWD -lebf_cpp
-else
-	TORUSINCPATH =
-	TORUSLIBPATH =
-	TORUSLIBS =
-endif
-
-ifeq ($(LAPACK), 1)
-	LAPACKPATH=$(LAPACKPATH)
-	LAPACKLIBS=-llapack -lblas
-else
-	LAPACKLIBPATH=
-	LAPACKLIBS=
-endif
-
->>>>>>> 4f3967db
 CUBALIBPATH = -L$(GENERALPATH)cuba
 CUBA = $(CUBALIBPATH) -lcuba
 
@@ -61,11 +40,7 @@
 	$(CUBALIBPATH)\
 	  -L$(GNUPLOTLIBPATH) $(TORUSLIBPATH) -L$(GSLPATH)lib/ -L$(POTLIBPATH)\
 	  -L$(CTPATH) -laa -lpot_js -lcoords \
-<<<<<<< HEAD
 	  -lpress_cp $(TORUSLIBS) -lplot -lgsl -lgslcblas -lm $(EXTRACLIB) -L$(LAPACKPATH) $(LAPACKLIBS) -ljamestools
-=======
-	  -lpress_cp  $(TORUSLIBPATH) $(TORUSLIBS) -lplot -lgsl -lgslcblas -lm $(EXTRACLIB) -L$(LAPACKPATH) $(LAPACKLIBS) -ljamestools
->>>>>>> 4f3967db
 BOOSTLIB = -lboost_python -lpython2.7
 LIBPY = $(PYTHONLIBPATH) $(BOOSTLIBPATH) $(BOOSTLIB)
 
@@ -106,12 +81,7 @@
 ## TESTS
 
 tests.exe: $(OBJ)test.o
-<<<<<<< HEAD
-	$(CCOMPILER) $(OPTS) -o tests.exe $(OBJ)test.o $(LIB) $(CUBA) -L$(GTESTLIB) -lgtest
-	# -Wl,-R,$(GTESTLIB)
-=======
-	$(CCOMPILER) $(OPTS) -o tests.exe $(OBJ)test.o $(LIB) $(LIBPY) $(CUBA) -L../ -L$(GTESTLIB) -lgtest -Wl,-R,$(GTESTLIB) $(TORUSFLAG) $(LAPACKFLAG)
->>>>>>> 4f3967db
+	$(CCOMPILER) $(OPTS) -o tests.exe $(OBJ)test.o $(LIB) $(CUBA) -L$(GTESTLIB) -lgtest $(TORUSFLAG) $(LAPACKFLAG)
 
 .PHONY: clean
 clean:
